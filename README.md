<<<<<<< HEAD
Hi! This is the repo that holds the main HTML/CSS/JS source code for Brackets, but we keep
the [main README](https://github.com/adobe/brackets-app/blob/master/README.md) in the 
[brackets-app repo](https://github.com/adobe/brackets-app). Please look there for more
info on Brackets. Thanks!
=======
Welcome to Brackets!
-------------------

This is a very early version of Brackets, a code editor for HTML, CSS 
and JavaScript that's *built* in HTML, CSS and JavaScript.

What makes Brackets different from other web code editors?
* **Tools shouldn't get in your way.** Instead of cluttering up your coding
environment with lots of panels and icons, the Quick Edit UI in Brackets puts 
context-specific code and tools inline.
* **Brackets is in sync with your browser.** With Live Development, Brackets
works directly with your browser to push code edits instantly, set breakpoints, 
and jump back and forth between your real source code and the browser view.
* **Do it yourself.** Because Brackets is open source, and built with HTML, CSS
and JavaScript, you can help build the best code editor for the web.

Brackets is *very* early in development, so many of the features you would
expect in a code editor are missing, and some existing features might be
incomplete or not as useful as you'd want. But if you like the direction
it's going, please contribute!

How to run Brackets
-------------------

**Brackets isn't ready for general use yet.** It's still *very* early in
development, is missing a lot of basic editor features, and *probably*
has bugs. That said, we've actually been using Brackets to develop Brackets
for awhile now, so what's there is reasonably stable.

Although Brackets is built in HTML/CSS/JS, it currently runs as a desktop 
application in a thin native shell, so that it can access your local files.
(If you just try to open the index.html file in a browser, it won't work yet.)

You can download the latest builds from https://github.com/adobe/brackets/downloads
and run Brackets from the bin/win or bin/mac folder.
(If you just pulled the http://github.com/adobe/brackets repo, you actually 
need to grab the http://github.com/adobe/brackets-app repo, which includes 
the brackets repo as a submodule, and run it from there.)

By default, Brackets shows its own source code (MIND BLOWN). You can choose
a different folder to edit from *File > Open Folder*.

Most of Brackets should be pretty self-explanatory, but for information on how
to use its unique features, like Quick Edit and Live Development, please read
[How to Use Brackets](http://github.com/adobe/brackets/wiki/How-to-Use-Brackets).
Also, see the [release notes](http://github.com/adobe/brackets/wiki/Release-Notes)
for a list of new features and known issues in each build.

I found a bug/missing feature!
------------------------------

Brackets bugs are tracked in [the Brackets github issue tracker](https://github.com/adobe/brackets/issues). 
When filing a new bug, please remember to include:

* Brackets version/sprint number (or commit SHA if you're pulling directly from the repo)
* platform/OS version
* repro steps, actual and expected results
* link to test files (you can create a gist on [gist.github.com](https://gist.github.com/) 
if that's convenient)

For feature requests, go ahead and file them in the issue tracker; they'll be converted
to user stories on the [public Brackets backlog](https://trello.com/board/brackets/4f90a6d98f77505d7940ce88).

I want to help!
---------------

Awesome! Please read [How to Hack on Brackets](https://github.com/adobe/brackets/wiki/How-to-Hack-on-Brackets).

I want to keep track of how Brackets is doing!
----------------------------------------------

Not sure you needed the exclamation point there, but I like your enthusiasm.

* **Twitter:** [@CodeBrackets](http://twitter.com/#!/CodeBrackets)
* **IRC:** [#brackets on freenode](http://freenode.net)
* **Mailing list (users):** http://groups.google.com/group/codebrackets
* **Mailing list (developers):** http://groups.google.com/group/brackets-dev
* **Google+:** [Brackets](https://plus.google.com/b/115365194873502050036/)



>>>>>>> eadd1d3b
<|MERGE_RESOLUTION|>--- conflicted
+++ resolved
@@ -1,9 +1,3 @@
-<<<<<<< HEAD
-Hi! This is the repo that holds the main HTML/CSS/JS source code for Brackets, but we keep
-the [main README](https://github.com/adobe/brackets-app/blob/master/README.md) in the 
-[brackets-app repo](https://github.com/adobe/brackets-app). Please look there for more
-info on Brackets. Thanks!
-=======
 Welcome to Brackets!
 -------------------
 
@@ -85,4 +79,3 @@
 
 
 
->>>>>>> eadd1d3b
