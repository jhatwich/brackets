/*
 * Copyright 2011 Adobe Systems Incorporated. All Rights Reserved.
 */

/*jslint vars: true, plusplus: true, devel: true, browser: true, nomen: true, indent: 4, maxerr: 50 */
/*global define: false, brackets: true, $: false, JSLINT: false, PathUtils: false */

/**
 * brackets is the root of the Brackets codebase. This file pulls in all other modules as
 * dependencies (or dependencies thereof), initializes the UI, and binds global menus & keyboard
 * shortcuts to their Commands.
 *
 * TODO: (issue #264) break out the definition of brackets into a separate module from the application controller logic
 *
 * Unlike other modules, this one can be accessed without an explicit require() because it exposes
 * a global object, window.brackets.
 */
define(function (require, exports, module) {
    'use strict';
    
    // Load dependent non-module scripts
    require("widgets/bootstrap-dropdown");
    require("widgets/bootstrap-modal");
    require("thirdparty/path-utils/path-utils.min");
    require("thirdparty/jslint/jslint");
    
    // Load dependent modules
    var ProjectManager          = require("ProjectManager"),
        DocumentManager         = require("DocumentManager"),
        EditorManager           = require("EditorManager"),
        WorkingSetView          = require("WorkingSetView"),
        FileCommandHandlers     = require("FileCommandHandlers"),
        FileViewController      = require("FileViewController"),
        FileSyncManager         = require("FileSyncManager"),
        KeyBindingManager       = require("KeyBindingManager"),
        KeyMap                  = require("KeyMap"),
        Commands                = require("Commands"),
        CommandManager          = require("CommandManager");

    // Define core brackets namespace if it isn't already defined
    //
    // We can't simply do 'brackets = {}' to define it in the global namespace because
    // we're in "use strict" mode. Most likely, 'window' will always point to the global
    // object when this code is running. However, in case it isn't (e.g. if we're running 
    // inside Node for CI testing) we use this trick to get the global object.
    //
    // Taken from:
    //   http://stackoverflow.com/questions/3277182/how-to-get-the-global-object-in-javascript
    var Fn = Function, global = (new Fn('return this'))();
    if (!global.brackets) {
        global.brackets = {};
    }
    
<<<<<<< HEAD
    //Simple platform detection
    brackets.platform = (navigator.platform === "MacIntel" || navigator.platform === "MacPPC") ? "mac" : "win";
    
    // TODO: Make sure the "test" object is not included in final builds
=======
    // TODO: (issue #265) Make sure the "test" object is not included in final builds
>>>>>>> 187786da
    // All modules that need to be tested from the context of the application
    // must to be added to this object. The unit tests cannot just pull
    // in the modules since they would run in context of the unit test window,
    // and would not have access to the app html/css.
    brackets.test = {
        PreferencesManager      : require("PreferencesManager"),
        ProjectManager          : ProjectManager,
        FileCommandHandlers     : FileCommandHandlers,
        FileViewController      : FileViewController,
        DocumentManager         : DocumentManager,
        Commands                : Commands,
        WorkingSetView          : WorkingSetView,
        CommandManager          : require("CommandManager")
    };
    
    // Uncomment the following line to force all low level file i/o routines to complete
    // asynchronously. This should only be done for testing/debugging.
    // NOTE: Make sure this line is commented out again before committing!
    // brackets.forceAsyncCallbacks = true;

    // Load native shell when brackets is run in a native shell rather than the browser
    // TODO: (issue #266) load conditionally
    brackets.shellAPI = require("ShellAPI");
    
    brackets.inBrowser = !brackets.hasOwnProperty("fs");
    
    brackets.isWin = (global.navigator.userAgent.indexOf("Windows") !== -1);
    brackets.isMac = !brackets.isWin;
    

    brackets.DIALOG_BTN_CANCEL = "cancel";
    brackets.DIALOG_BTN_OK = "ok";
    brackets.DIALOG_BTN_DONTSAVE = "dontsave";
    brackets.DIALOG_CANCELED = "_canceled";

    brackets.DIALOG_ID_ERROR = "error-dialog";
    brackets.DIALOG_ID_SAVE_CLOSE = "save-close-dialog";
    brackets.DIALOG_ID_EXT_CHANGED = "ext-changed-dialog";
    brackets.DIALOG_ID_EXT_DELETED = "ext-deleted-dialog";

    /**
     * General purpose modal dialog. Assumes that:
     * -- the root tag of the dialog is marked with a unique class name (passed as dlgClass), as well as the
     *    classes "template modal hide".
     * -- the HTML for the dialog contains elements with "title" and "message" classes, as well as a number 
     *    of elements with "dialog-button" class, each of which has a "data-button-id".
     *
     * @param {string} dlgClass The class of the dialog node in the HTML.
     * @param {string} title The title of the error dialog. Can contain HTML markup.
     * @param {string} message The message to display in the error dialog. Can contain HTML markup.
     * @return {Deferred} a $.Deferred() that will be resolved with the ID of the clicked button when the dialog
     *     is dismissed. Never rejected.
     */
    brackets.showModalDialog = function (dlgClass, title, message, callback) {
        var result = $.Deferred();
        
        // We clone the HTML rather than using it directly so that if two dialogs of the same
        // type happen to show up, they can appear at the same time. (This is an edge case that
        // shouldn't happen often, but we can't prevent it from happening since everything is
        // asynchronous.)
        // TODO: (issue #258) In future, we should templatize the HTML for the dialogs rather than having 
        // it live directly in the HTML.
        var dlg = $("." + dlgClass + ".template")
            .clone()
            .removeClass("template")
            .addClass("instance")
            .appendTo(document.body);

        // Set title and message
        $(".dialog-title", dlg).html(title);
        $(".dialog-message", dlg).html(message);

        // Pipe dialog-closing notification back to client code
        dlg.one("hidden", function () {
            var buttonId = dlg.data("buttonId");
            // Let call stack return before notifying that dialog has closed; this avoids issue #191
            // if the handler we're triggering might show another dialog (as long as there's no
            // fade-out animation)
            setTimeout(function () {
                result.resolve(buttonId);
            }, 0);
            
            // Remove the dialog instance from the DOM.
            dlg.remove();
        });

        function stopEvent(e) {
            // Stop the event if the target is not inside the dialog
            if (!($.contains(dlg.get(0), e.target))) {
                e.stopPropagation();
                e.preventDefault();
            }
        }
        
        // Enter/Return handler for the primary button. Need to
        // add both keydown and keyup handlers here to make sure
        // the enter key was pressed while the dialog was showing.
        // Otherwise, if a keydown or keypress from somewhere else
        // triggered an alert, the keyup could immediately dismiss it.
        var enterKeyPressed = false;
        
        function keydownHandler(e) {
            if (e.keyCode === 13) {
                enterKeyPressed = true;
            }
            stopEvent(e);
        }
        
        function keyupHandler(e) {
            if (e.keyCode === 13 && enterKeyPressed) {
                var primaryBtn = dlg.find(".primary");
                if (primaryBtn) {
                    brackets._dismissDialog(dlg, primaryBtn.attr("data-button-id"));
                }
            }
            enterKeyPressed = false;
            stopEvent(e);
        }
        
        // These handlers are added at the capture phase to make sure we
        // get first crack at the events. 
        document.body.addEventListener("keydown", keydownHandler, true);
        document.body.addEventListener("keyup", keyupHandler, true);
        
        // Click handler for buttons
        dlg.one("click", ".dialog-button", function (e) {
            brackets._dismissDialog(dlg, $(this).attr("data-button-id"));
        });

        // Run the dialog
        dlg.modal({
            backdrop: "static",
            show: true
        }).on("hide", function (e) {
            // Remove key event handlers
            document.body.removeEventListener("keydown", keydownHandler, true);
            document.body.removeEventListener("keyup", keyupHandler, true);
        });
        return result;
    };
    
    /**
     * Immediately closes any dialog instances with the given class. The dialog callback for each instance will 
     * be called with the special buttonId brackets.DIALOG_CANCELED (note: callback is run asynchronously).
     */
    brackets.cancelModalDialogIfOpen = function (dlgClass) {
        $("." + dlgClass + ".instance").each(function (dlg) {
            if (dlg.is(":visible")) {   // Bootstrap breaks if try to hide dialog that's already hidden
                brackets._dismissDialog(dlg, brackets.DIALOG_CANCELED);
            }
        });
    };
    
    brackets._dismissDialog = function (dlg, buttonId) {
        dlg.data("buttonId", buttonId);
        dlg.modal(true).hide();
    };


    // Main Brackets initialization
    $(document).ready(function () {

        var _enableJSLint = true;
        
        function initListeners() {
            // Prevent unhandled drag and drop of files into the browser from replacing 
            // the entire Brackets app. This doesn't prevent children from choosing to
            // handle drops.
            $(document.body)
                .on("dragover", function (event) {
                    if (event.originalEvent.dataTransfer.files) {
                        event.stopPropagation();
                        event.preventDefault();
                        event.originalEvent.dataTransfer.dropEffect = "none";
                    }
                })
                .on("drop", function (event) {
                    if (event.originalEvent.dataTransfer.files) {
                        event.stopPropagation();
                        event.preventDefault();
                    }
                });
        }
        
        function initProject() {
            ProjectManager.loadProject();

            // Open project button
            $("#btn-open-project").click(function () {
                ProjectManager.openProject();
            });

            // Handle toggling top level disclosure arrows of file list area
            $("#open-files-disclosure-arrow").click(function () {
                $(this).toggleClass("disclosure-arrow-closed");
                $("#open-files-container").toggle();
            });
            $("#project-files-disclosure-arrow").click(function () {
                $(this).toggleClass("disclosure-arrow-closed");
                $("#project-files-container").toggle();
            });
       
        }
        
        function runJSLint() {
            var currentDoc = DocumentManager.getCurrentDocument();
            var ext = currentDoc ? PathUtils.filenameExtension(currentDoc.file.fullPath) : "";
            var lintResults = $("#jslint-results");
            var goldStar = $("#gold-star");
            
            if (_enableJSLint && /^(\.js|\.htm|\.html)$/i.test(ext)) {
                var text = currentDoc.getText();
                
                // If a line contains only whitespace, remove the whitespace
                // This should be doable with a regexp: text.replace(/\r[\x20|\t]+\r/g, "\r\r");,
                // but that doesn't work.
                var i, arr = text.split("\n");
                for (i = 0; i < arr.length; i++) {
                    if (!arr[i].match(/\S/)) {
                        arr[i] = "";
                    }
                }
                text = arr.join("\n");
                
                var result = JSLINT(text, null);
                
                if (!result) {
                    var errorTable = $("<table class='zebra-striped condensed-table'>")
                                       .append("<tbody>");
                    var selectedRow;
                    
                    JSLINT.errors.forEach(function (item, i) {
                        if (item) {
                            var makeCell = function (content) {
                                return $("<td/>").text(content);
                            };
                            
                            // Add row to error table
                            var row = $("<tr/>")
                                .append(makeCell(item.line))
                                .append(makeCell(item.reason))
                                .append(makeCell(item.evidence || ""))
                                .appendTo(errorTable);
                            
                            row.click(function () {
                                if (selectedRow) {
                                    selectedRow.removeClass("selected");
                                }
                                row.addClass("selected");
                                selectedRow = row;
                                currentDoc.setCursor(item.line - 1, item.character - 1);
                                EditorManager.focusEditor();
                            });
                        }
                    });

                    $("#jslint-results .table-container")
                        .empty()
                        .append(errorTable);
                    lintResults.show();
                    goldStar.hide();
                } else {
                    lintResults.hide();
                    goldStar.show();
                }
            } else {
                // JSLint is disabled or does not apply to the current file, hide
                // both the results and the gold star
                lintResults.hide();
                goldStar.hide();
            }
            
            EditorManager.resizeEditor();
        }
        
        function initMenus() {
            // Implements the File menu items
            $("#menu-file-new").click(function () {
                CommandManager.execute(Commands.FILE_NEW);
            });
            $("#menu-file-open").click(function () {
                CommandManager.execute(Commands.FILE_OPEN);
            });
            $("#menu-file-close").click(function () {
                CommandManager.execute(Commands.FILE_CLOSE);
            });
            $("#menu-file-save").click(function () {
                CommandManager.execute(Commands.FILE_SAVE);
            });
            $("#menu-file-quit").click(function () {
                CommandManager.execute(Commands.FILE_QUIT);
            });

            // Implements the 'Run Tests' menu to bring up the Jasmine unit test window
            var testWindow = null;
            $("#menu-debug-runtests").click(function () {
                if (testWindow) {
                    try {
                        testWindow.location.reload();
                    } catch (e) {
                        testWindow = null;  // the window was probably closed
                    }
                }

                if (!testWindow) {
                    testWindow = window.open("../test/SpecRunner.html");
                    testWindow.location.reload(); // if it was opened before, we need to reload because it will be cached
                }
            });
            
            // Other debug menu items
//            $("#menu-debug-wordwrap").click(function() {
//                editor.setOption("lineWrapping", !(editor.getOption("lineWrapping")));
//            });     
            
            $("#menu-debug-jslint").click(function () {
                _enableJSLint = !_enableJSLint;
                runJSLint();
                $("#jslint-enabled-checkbox").css("display", _enableJSLint ? "" : "none");
            });
        }

        function initCommandHandlers() {
            FileCommandHandlers.init($("#main-toolbar .title"));
        }

        function initKeyBindings() {
            // Register keymaps and install the keyboard handler
<<<<<<< HEAD
            // TODO: show keyboard equivalents in the menus
            var _globalKeymap = KeyMap.create({
                "bindings": [
                    {"Ctrl-O": Commands.FILE_OPEN},
                    {"Ctrl-S": Commands.FILE_SAVE},
                    {"Ctrl-W": Commands.FILE_CLOSE},
                    {"Ctrl-R": Commands.FILE_RELOAD, "platform": "mac"},
                    {"F5"    : Commands.FILE_RELOAD, "platform": "win"}
                ],
                "platform": brackets.platform
=======
            // TODO: (issue #268) show keyboard equivalents in the menus
            var _globalKeymap = new KeyMap({
                "Ctrl-O": Commands.FILE_OPEN,
                "Ctrl-S": Commands.FILE_SAVE,
                "Ctrl-W": Commands.FILE_CLOSE
>>>>>>> 187786da
            });
            KeyBindingManager.installKeymap(_globalKeymap);

            $(document.body).keydown(function (event) {
                if (KeyBindingManager.handleKey(KeyMap.translateKeyboardEvent(event))) {
                    event.preventDefault();
                }
            });
        }
        
        function initWindowListeners() {
            // TODO: (issue 269) to support IE, need to listen to document instead (and even then it may not work when focus is in an input field?)
            $(window).focus(function () {
                FileSyncManager.syncOpenDocuments();
            });
            
            $(window).unload(function () {
                CommandManager.execute(Commands.FILE_CLOSE_WINDOW);
            });
            
            $(window).contextmenu(function (e) {
                e.preventDefault();
            });
        }


        EditorManager.setEditorHolder($('#editorHolder'));
    
        initListeners();
        initProject();
        initMenus();
        initCommandHandlers();
        initKeyBindings();
        initWindowListeners();
        
        $(DocumentManager).on("currentDocumentChange", function () {
            runJSLint();
        });
        
        $(DocumentManager).on("documentSaved", function (event, document) {
            if (document === DocumentManager.getCurrentDocument()) {
                runJSLint();
            }
        });
    });
    
});<|MERGE_RESOLUTION|>--- conflicted
+++ resolved
@@ -51,14 +51,10 @@
         global.brackets = {};
     }
     
-<<<<<<< HEAD
     //Simple platform detection
     brackets.platform = (navigator.platform === "MacIntel" || navigator.platform === "MacPPC") ? "mac" : "win";
     
-    // TODO: Make sure the "test" object is not included in final builds
-=======
     // TODO: (issue #265) Make sure the "test" object is not included in final builds
->>>>>>> 187786da
     // All modules that need to be tested from the context of the application
     // must to be added to this object. The unit tests cannot just pull
     // in the modules since they would run in context of the unit test window,
@@ -387,8 +383,7 @@
 
         function initKeyBindings() {
             // Register keymaps and install the keyboard handler
-<<<<<<< HEAD
-            // TODO: show keyboard equivalents in the menus
+            // TODO: (issue #268) show keyboard equivalents in the menus
             var _globalKeymap = KeyMap.create({
                 "bindings": [
                     {"Ctrl-O": Commands.FILE_OPEN},
@@ -398,13 +393,6 @@
                     {"F5"    : Commands.FILE_RELOAD, "platform": "win"}
                 ],
                 "platform": brackets.platform
-=======
-            // TODO: (issue #268) show keyboard equivalents in the menus
-            var _globalKeymap = new KeyMap({
-                "Ctrl-O": Commands.FILE_OPEN,
-                "Ctrl-S": Commands.FILE_SAVE,
-                "Ctrl-W": Commands.FILE_CLOSE
->>>>>>> 187786da
             });
             KeyBindingManager.installKeymap(_globalKeymap);
 
