--- conflicted
+++ resolved
@@ -35,11 +35,8 @@
         Strings             = require("strings"),
         FileViewController  = require("FileViewController"),
         PerfUtils           = require("PerfUtils"),
-<<<<<<< HEAD
-        ViewUtils           = require("ViewUtils");
-=======
+        ViewUtils           = require("ViewUtils"),
         FileUtils           = require("FileUtils");
->>>>>>> dbc029c2
     
     /**
      * @private
@@ -377,8 +374,13 @@
         var loadedPath = window.location.pathname;
         var bracketsSrc = loadedPath.substr(0, loadedPath.lastIndexOf("/"));
         
-        bracketsSrc = FileUtils.convertToNativePath(bracketsSrc);
-        
+        // On Windows, when loading from a file, window.location.pathname has
+        // a leading '/'. Remove that here.
+        // TODO (issue #267): This will be obsolete when Brackets can support no project
+        if (bracketsSrc[0] === '/' && bracketsSrc[2] === ":") {
+            bracketsSrc = bracketsSrc.substr(1);
+        }
+
         return bracketsSrc;
     }
     
