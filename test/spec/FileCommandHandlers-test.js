--- conflicted
+++ resolved
@@ -56,11 +56,7 @@
                 var didOpen = false, didClose = false, gotError = false;
 
                 runs(function() {
-<<<<<<< HEAD
-                    CommandManager.execute(Commands.FILE_OPEN, {fullPath: this.testPath + "/test.js"})
-=======
-                    CommandManager.execute(Commands.FILE_OPEN, testPath + "/test.js")
->>>>>>> 14b35d8c
+                    CommandManager.execute(Commands.FILE_OPEN, {fullPath: testPath + "/test.js"})
                         .done(function() { didOpen = true; })
                         .fail(function() { gotError = true; });
                 });
@@ -85,11 +81,7 @@
                 var didOpen = false, gotError = false;
 
                 runs(function() {
-<<<<<<< HEAD
-                    CommandManager.execute(Commands.FILE_OPEN, {fullPath: this.testPath + "/test.js"})
-=======
-                    CommandManager.execute(Commands.FILE_OPEN, testPath + "/test.js")
->>>>>>> 14b35d8c
+                    CommandManager.execute(Commands.FILE_OPEN, {fullPath: testPath + "/test.js"})
                         .done(function() { didOpen = true; })
                         .fail(function() { gotError = true; });
                 });
@@ -158,11 +150,7 @@
                 var didOpen = false, gotError = false;
 
                 runs(function() {
-<<<<<<< HEAD
-                    CommandManager.execute(Commands.FILE_OPEN, {fullPath: this.testPath + "/test.js"})
-=======
-                    CommandManager.execute(Commands.FILE_OPEN, testPath + "/test.js")
->>>>>>> 14b35d8c
+                    CommandManager.execute(Commands.FILE_OPEN, {fullPath: testPath + "/test.js"})
                         .done(function() { didOpen = true; })
                         .fail(function() { gotError = true; });
                 });
@@ -184,11 +172,7 @@
                 var didOpen = false, gotError = false;
 
                 runs(function() {
-<<<<<<< HEAD
-                    CommandManager.execute(Commands.FILE_OPEN, {fullPath: this.testPath + "/test.js"})
-=======
-                    CommandManager.execute(Commands.FILE_OPEN, testPath + "/test.js")
->>>>>>> 14b35d8c
+                    CommandManager.execute(Commands.FILE_OPEN, {fullPath: testPath + "/test.js"})
                         .done(function() { didOpen = true; })
                         .fail(function() { gotError = true; });
                 });
@@ -218,11 +202,7 @@
                 var didOpen = false, gotError = false;
 
                 runs(function() {
-<<<<<<< HEAD
-                    CommandManager.execute(Commands.FILE_OPEN, {fullPath: this.testPath + "/test.js"})
-=======
-                    CommandManager.execute(Commands.FILE_OPEN, testPath + "/test.js")
->>>>>>> 14b35d8c
+                    CommandManager.execute(Commands.FILE_OPEN, {fullPath: testPath + "/test.js"})
                         .done(function() { didOpen = true; })
                         .fail(function() { gotError = true; });
                 });
